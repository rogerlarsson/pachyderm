--- conflicted
+++ resolved
@@ -540,11 +540,7 @@
 
 // HashDatum computes and returns the hash of datum + pipeline, with a
 // pipeline-specific prefix.
-<<<<<<< HEAD
-func HashDatum(pipelineName string, pipelineSalt string, data []*Input) (string, error) {
-=======
-func HashDatum(pipelineInfo *pps.PipelineInfo, data []*Input) string {
->>>>>>> 92ca8397
+func HashDatum(pipelineName string, pipelineSalt string, data []*Input) string {
 	hash := sha256.New()
 	for _, datum := range data {
 		hash.Write([]byte(datum.Name))
@@ -555,11 +551,7 @@
 	hash.Write([]byte(pipelineName))
 	hash.Write([]byte(pipelineSalt))
 
-<<<<<<< HEAD
-	return client.DatumTagPrefix(pipelineSalt) + hex.EncodeToString(hash.Sum(nil)), nil
-=======
-	return client.DatumTagPrefix(pipelineInfo.Salt) + hex.EncodeToString(hash.Sum(nil))
->>>>>>> 92ca8397
+	return client.DatumTagPrefix(pipelineSalt) + hex.EncodeToString(hash.Sum(nil))
 }
 
 // HashDatum15 computes and returns the hash of datum + pipeline for version <= 1.5.0, with a
@@ -609,14 +601,7 @@
 	atomic.AddInt64(&a.queueSize, 1)
 	ctx, cancel := context.WithCancel(ctx)
 	// Hash inputs
-<<<<<<< HEAD
-	tag, err := HashDatum(a.pipelineInfo.Pipeline.Name, a.pipelineInfo.Salt, req.Data)
-	if err != nil {
-		return nil, err
-	}
-=======
-	tag := HashDatum(a.pipelineInfo, req.Data)
->>>>>>> 92ca8397
+	tag := HashDatum(a.pipelineInfo.Pipeline.Name, a.pipelineInfo.Salt, req.Data)
 	tag15, err := HashDatum15(a.pipelineInfo, req.Data)
 	if err != nil {
 		return nil, err
