--- conflicted
+++ resolved
@@ -15,14 +15,11 @@
 	pfs_server "github.com/pachyderm/pachyderm/src/server/pfs/server"
 	"github.com/pachyderm/pachyderm/src/server/pkg/metrics"
 	"github.com/pachyderm/pachyderm/src/server/pkg/netutil"
-<<<<<<< HEAD
-	"github.com/pachyderm/pachyderm/src/server/pkg/obj"
-=======
->>>>>>> 71fcadb4
 	ppsserver "github.com/pachyderm/pachyderm/src/server/pps" //SJ: cant name this server per the refactor convention because of the import below
 	"github.com/pachyderm/pachyderm/src/server/pps/persist"
 	persist_server "github.com/pachyderm/pachyderm/src/server/pps/persist/server"
 	pps_server "github.com/pachyderm/pachyderm/src/server/pps/server"
+
 	"go.pedge.io/env"
 	"go.pedge.io/lion/proto"
 	"go.pedge.io/pkg/http"
@@ -120,54 +117,14 @@
 		address,
 		kubeClient,
 	)
-<<<<<<< HEAD
 	go func() {
 		if err := sharder.Register(nil, address, []shard.Server{internalAPIServer, ppsAPIServer}); err != nil {
 			protolion.Printf("Error from sharder.Register %s", err.Error())
 		}
 	}()
-	var blockAPIServer pfsclient.BlockAPIServer
-	if err := func() error {
-		bucket, err := ioutil.ReadFile("/amazon-secret/bucket")
-		if err != nil {
-			return err
-		}
-		id, err := ioutil.ReadFile("/amazon-secret/id")
-		if err != nil {
-			return err
-		}
-		secret, err := ioutil.ReadFile("/amazon-secret/secret")
-		if err != nil {
-			return err
-		}
-		token, err := ioutil.ReadFile("/amazon-secret/token")
-		if err != nil {
-			return err
-		}
-		region, err := ioutil.ReadFile("/amazon-secret/region")
-		if err != nil {
-			return err
-		}
-		objClient, err := obj.NewAmazonClient(string(bucket), string(id), string(secret), string(token), string(region))
-		if err != nil {
-			return err
-		}
-		blockAPIServer, err = pfs_server.NewObjBlockAPIServer(appEnv.StorageRoot, objClient)
-		if err != nil {
-			return err
-		}
-		return nil
-	}(); err != nil {
-		protolion.Errorf("failed to create obj backend, falling back to local")
-		blockAPIServer, err = pfs_server.NewLocalBlockAPIServer(appEnv.StorageRoot)
-		if err != nil {
-			return err
-		}
-=======
 	blockAPIServer, err := pfs_server.NewBlockAPIServer(appEnv.StorageRoot, appEnv.StorageBackend)
 	if err != nil {
 		return err
->>>>>>> 71fcadb4
 	}
 	return protoserver.ServeWithHTTP(
 		func(s *grpc.Server) {
