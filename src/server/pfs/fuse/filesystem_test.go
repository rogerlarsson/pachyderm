package fuse_test

import (
	"bytes"
	"encoding/json"
	"flag"
	"fmt"
	"io"
	"io/ioutil"
	"net"
	"os"
	"os/exec"
	"path/filepath"
	"strings"
	"sync"
	"testing"

	"bazil.org/fuse/fs/fstestutil"
	"github.com/pachyderm/pachyderm/src/client"
	pfsclient "github.com/pachyderm/pachyderm/src/client/pfs"
	"github.com/pachyderm/pachyderm/src/client/pkg/require"
	"github.com/pachyderm/pachyderm/src/client/pkg/uuid"
	persist "github.com/pachyderm/pachyderm/src/server/pfs/db"
	"github.com/pachyderm/pachyderm/src/server/pfs/fuse"
	"github.com/pachyderm/pachyderm/src/server/pfs/server"
	"go.pedge.io/pkg/exec"
	"google.golang.org/grpc"
)

const (
	RethinkAddress = "localhost:28015"
)

var (
	port int32 = 30651
)

var testDBs []string

func TestMain(m *testing.M) {
	flag.Parse()
	code := m.Run()
	if code == 0 {
		for _, name := range testDBs {
			if err := persist.RemoveDB(RethinkAddress, name); err != nil {
				panic(err)
			}
		}
	}
	os.Exit(code)
}

func TestRootReadDir(t *testing.T) {
	if testing.Short() {
		t.Skip("Skipped because of short mode")
	}

	testFuse(t, func(c client.APIClient, mountpoint string) {
		require.NoError(t, c.CreateRepo("one"))
		require.NoError(t, c.CreateRepo("two"))

		require.NoError(t, fstestutil.CheckDir(mountpoint, map[string]fstestutil.FileInfoCheck{
			"one": func(fi os.FileInfo) error {
				if g, e := fi.Mode(), os.ModeDir|0555; g != e {
					return fmt.Errorf("wrong mode: %v != %v", g, e)
				}
				// TODO show repoSize in repo stat?
				if g, e := fi.Size(), int64(0); g != e {
					t.Errorf("wrong size: %v != %v", g, e)
				}
				// TODO show RepoInfo.Created as time
				// if g, e := fi.ModTime().UTC(), repoModTime; g != e {
				// 	t.Errorf("wrong mtime: %v != %v", g, e)
				// }
				return nil
			},
			"two": func(fi os.FileInfo) error {
				if g, e := fi.Mode(), os.ModeDir|0555; g != e {
					return fmt.Errorf("wrong mode: %v != %v", g, e)
				}
				// TODO show repoSize in repo stat?
				if g, e := fi.Size(), int64(0); g != e {
					t.Errorf("wrong size: %v != %v", g, e)
				}
				// TODO show RepoInfo.Created as time
				// if g, e := fi.ModTime().UTC(), repoModTime; g != e {
				// 	t.Errorf("wrong mtime: %v != %v", g, e)
				// }
				return nil
			},
		}))
	}, false)
}

func TestRepoReadDir(t *testing.T) {
	if testing.Short() {
		t.Skip("Skipped because of short mode")
	}

	testFuse(t, func(c client.APIClient, mountpoint string) {
		repoName := "foo"
		require.NoError(t, c.CreateRepo(repoName))
		commitA, err := c.StartCommit(repoName, "", "")
		require.NoError(t, err)
		require.NoError(t, c.FinishCommit(repoName, commitA.ID))
		t.Logf("finished commit %v", commitA.ID)

		commitB, err := c.StartCommit(repoName, "", "")
		require.NoError(t, err)
		t.Logf("open commit %v", commitB.ID)

		commitAInfo, err := c.InspectCommit(repoName, commitA.ID)
		require.NoError(t, err)
		commitBInfo, err := c.InspectCommit(repoName, commitB.ID)
		require.NoError(t, err)

		checkA := func(fi os.FileInfo) error {
			if g, e := fi.Mode(), os.ModeDir|0555; g != e {
				return fmt.Errorf("wrong mode: %v != %v", g, e)
			}
			// TODO show commitSize in commit stat?
			if g, e := fi.Size(), int64(0); g != e {
				t.Errorf("wrong size: %v != %v", g, e)
			}
			// TODO show CommitInfo.StartTime as ctime, CommitInfo.Finished as mtime
			// TODO test ctime via .Sys
			// if g, e := fi.ModTime().UTC(), commitFinishTime; g != e {
			// 	t.Errorf("wrong mtime: %v != %v", g, e)
			// }
			return nil
		}
		checkB := func(fi os.FileInfo) error {
			if g, e := fi.Mode(), os.ModeDir|0775; g != e {
				return fmt.Errorf("wrong mode: %v != %v", g, e)
			}
			// TODO show commitSize in commit stat?
			if g, e := fi.Size(), int64(0); g != e {
				t.Errorf("wrong size: %v != %v", g, e)
			}
			// TODO show CommitInfo.StartTime as ctime, ??? as mtime
			// TODO test ctime via .Sys
			// if g, e := fi.ModTime().UTC(), commitFinishTime; g != e {
			// 	t.Errorf("wrong mtime: %v != %v", g, e)
			// }
			return nil
		}

		require.NoError(t, fstestutil.CheckDir(filepath.Join(mountpoint, repoName), map[string]fstestutil.FileInfoCheck{
			commitA.ID:         checkA,
			commitAInfo.Branch: checkA,
			commitB.ID:         checkB,
			commitBInfo.Branch: checkB,
		}))
	}, false)
}

func TestCommitOpenReadDir(t *testing.T) {
	if testing.Short() {
		t.Skip("Skipped because of short mode")
	}

	testFuse(t, func(c client.APIClient, mountpoint string) {
		repoName := "foo"
		require.NoError(t, c.CreateRepo(repoName))
		commit, err := c.StartCommit(repoName, "", "")
		require.NoError(t, err)
		t.Logf("open commit %v", commit.ID)

		const (
			greetingName = "greeting"
			greeting     = "Hello, world\n"
			greetingPerm = 0644
		)
		require.NoError(t, ioutil.WriteFile(filepath.Join(mountpoint, repoName, commit.ID, greetingName), []byte(greeting), greetingPerm))
		const (
			scriptName = "script"
			script     = "#!/bin/sh\necho foo\n"
			scriptPerm = 0750
		)
		require.NoError(t, ioutil.WriteFile(filepath.Join(mountpoint, repoName, commit.ID, scriptName), []byte(script), scriptPerm))

		require.NoError(t, fstestutil.CheckDir(filepath.Join(mountpoint, repoName, commit.ID), map[string]fstestutil.FileInfoCheck{
			greetingName: func(fi os.FileInfo) error {
				// TODO respect greetingPerm
				if g, e := fi.Mode(), os.FileMode(0666); g != e {
					return fmt.Errorf("wrong mode: %v != %v", g, e)
				}
				if g, e := fi.Size(), int64(len(greeting)); g != e {
					t.Errorf("wrong size: %v != %v", g, e)
				}
				// TODO show fileModTime as mtime
				// if g, e := fi.ModTime().UTC(), fileModTime; g != e {
				// 	t.Errorf("wrong mtime: %v != %v", g, e)
				// }
				return nil
			},
			scriptName: func(fi os.FileInfo) error {
				// TODO respect scriptPerm
				if g, e := fi.Mode(), os.FileMode(0666); g != e {
					return fmt.Errorf("wrong mode: %v != %v", g, e)
				}
				if g, e := fi.Size(), int64(len(script)); g != e {
					t.Errorf("wrong size: %v != %v", g, e)
				}
				// TODO show fileModTime as mtime
				// if g, e := fi.ModTime().UTC(), fileModTime; g != e {
				// 	t.Errorf("wrong mtime: %v != %v", g, e)
				// }
				return nil
			},
		}))
	}, false)
}

func TestCommitFinishedReadDir(t *testing.T) {
	if testing.Short() {
		t.Skip("Skipped because of short mode")
	}

	testFuse(t, func(c client.APIClient, mountpoint string) {
		repoName := "foo"
		require.NoError(t, c.CreateRepo(repoName))
		commit, err := c.StartCommit(repoName, "", "")
		require.NoError(t, err)
		t.Logf("open commit %v", commit.ID)

		const (
			greetingName = "greeting"
			greeting     = "Hello, world\n"
			greetingPerm = 0644
		)
		require.NoError(t, ioutil.WriteFile(filepath.Join(mountpoint, repoName, commit.ID, greetingName), []byte(greeting), greetingPerm))
		const (
			scriptName = "script"
			script     = "#!/bin/sh\necho foo\n"
			scriptPerm = 0750
		)
		require.NoError(t, ioutil.WriteFile(filepath.Join(mountpoint, repoName, commit.ID, scriptName), []byte(script), scriptPerm))
		require.NoError(t, c.FinishCommit(repoName, commit.ID))

		require.NoError(t, fstestutil.CheckDir(filepath.Join(mountpoint, repoName, commit.ID), map[string]fstestutil.FileInfoCheck{
			greetingName: func(fi os.FileInfo) error {
				// TODO respect greetingPerm
				if g, e := fi.Mode(), os.FileMode(0666); g != e {
					return fmt.Errorf("wrong mode: %v != %v", g, e)
				}
				if g, e := fi.Size(), int64(len(greeting)); g != e {
					t.Errorf("wrong size: %v != %v", g, e)
				}
				// TODO show fileModTime as mtime
				// if g, e := fi.ModTime().UTC(), fileModTime; g != e {
				// 	t.Errorf("wrong mtime: %v != %v", g, e)
				// }
				return nil
			},
			scriptName: func(fi os.FileInfo) error {
				// TODO respect scriptPerm
				if g, e := fi.Mode(), os.FileMode(0666); g != e {
					return fmt.Errorf("wrong mode: %v != %v", g, e)
				}
				if g, e := fi.Size(), int64(len(script)); g != e {
					t.Errorf("wrong size: %v != %v", g, e)
				}
				// TODO show fileModTime as mtime
				// if g, e := fi.ModTime().UTC(), fileModTime; g != e {
				// 	t.Errorf("wrong mtime: %v != %v", g, e)
				// }
				return nil
			},
		}))
	}, false)
}

func TestWriteAndRead(t *testing.T) {
	if testing.Short() {
		t.Skip("Skipped because of short mode")
	}

	testFuse(t, func(c client.APIClient, mountpoint string) {
		repoName := "foo"
		require.NoError(t, c.CreateRepo(repoName))
		commit, err := c.StartCommit(repoName, "", "")
		require.NoError(t, err)
		greeting := "Hello, world\n"
		filePath := filepath.Join(mountpoint, repoName, commit.ID, "greeting")
		require.NoError(t, ioutil.WriteFile(filePath, []byte(greeting), 0644))
		readGreeting, err := ioutil.ReadFile(filePath)
		require.NoError(t, err)
		require.Equal(t, greeting, string(readGreeting))
		require.NoError(t, c.FinishCommit(repoName, commit.ID))
		data, err := ioutil.ReadFile(filePath)
		require.NoError(t, err)
		require.Equal(t, []byte(greeting), data)
	}, false)
}

func TestBigWrite(t *testing.T) {
	if testing.Short() {
		t.Skip("Skipped because of short mode")
	}

	testFuse(t, func(c client.APIClient, mountpoint string) {
		repo := "test"
		require.NoError(t, c.CreateRepo(repo))
		commit, err := c.StartCommit(repo, "", "")
		require.NoError(t, err)
		path := filepath.Join(mountpoint, repo, commit.ID, "file1")
		stdin := strings.NewReader(fmt.Sprintf("yes | tr -d '\\n' | head -c 1000000 > %s", path))
		require.NoError(t, pkgexec.RunStdin(stdin, "sh"))
		require.NoError(t, c.FinishCommit(repo, commit.ID))
		data, err := ioutil.ReadFile(path)
		require.NoError(t, err)
		require.Equal(t, bytes.Repeat([]byte{'y'}, 1000000), data)
	}, false)
}

func Test296Appends(t *testing.T) {
	if testing.Short() {
		t.Skip("Skipped because of short mode")
	}

	testFuse(t, func(c client.APIClient, mountpoint string) {
		repo := "test"
		require.NoError(t, c.CreateRepo(repo))
		commit, err := c.StartCommit(repo, "", "")
		require.NoError(t, err)
		path := filepath.Join(mountpoint, repo, commit.ID, "file")
		stdin := strings.NewReader(fmt.Sprintf("echo 1 >>%s", path))
		require.NoError(t, pkgexec.RunStdin(stdin, "sh"))
		stdin = strings.NewReader(fmt.Sprintf("echo 2 >>%s", path))
		require.NoError(t, pkgexec.RunStdin(stdin, "sh"))
		require.NoError(t, c.FinishCommit(repo, commit.ID))
		commit2, err := c.StartCommit(repo, commit.ID, "")
		require.NoError(t, err)
		path = filepath.Join(mountpoint, repo, commit2.ID, "file")
		stdin = strings.NewReader(fmt.Sprintf("echo 3 >>%s", path))
		require.NoError(t, pkgexec.RunStdin(stdin, "sh"))
		require.NoError(t, c.FinishCommit(repo, commit2.ID))
		data, err := ioutil.ReadFile(path)
		require.NoError(t, err)
		require.Equal(t, "1\n2\n3\n", string(data))
	}, false)
}

func Test296(t *testing.T) {
	if testing.Short() {
		t.Skip("Skipped because of short mode")
	}

	testFuse(t, func(c client.APIClient, mountpoint string) {
		repo := "test"
		require.NoError(t, c.CreateRepo(repo))
		commit, err := c.StartCommit(repo, "", "")
		require.NoError(t, err)
		path := filepath.Join(mountpoint, repo, commit.ID, "file")
		stdin := strings.NewReader(fmt.Sprintf("echo 1 >%s", path))
		require.NoError(t, pkgexec.RunStdin(stdin, "sh"))
		stdin = strings.NewReader(fmt.Sprintf("echo 2 >%s", path))
		require.NoError(t, pkgexec.RunStdin(stdin, "sh"))
		require.NoError(t, c.FinishCommit(repo, commit.ID))
		commit2, err := c.StartCommit(repo, commit.ID, "")
		require.NoError(t, err)
		path = filepath.Join(mountpoint, repo, commit2.ID, "file")
		stdin = strings.NewReader(fmt.Sprintf("echo 3 >%s", path))
		require.NoError(t, pkgexec.RunStdin(stdin, "sh"))
		require.NoError(t, c.FinishCommit(repo, commit2.ID))
		data, err := ioutil.ReadFile(path)
		require.NoError(t, err)
		require.Equal(t, "3\n", string(data))
	}, false)
}

func TestSpacedWrites(t *testing.T) {
	if testing.Short() {
		t.Skip("Skipped because of short mode")
	}

	testFuse(t, func(c client.APIClient, mountpoint string) {
		repo := "test"
		require.NoError(t, c.CreateRepo(repo))
		commit, err := c.StartCommit(repo, "", "")
		require.NoError(t, err)
		path := filepath.Join(mountpoint, repo, commit.ID, "file")
		file, err := os.Create(path)
		require.NoError(t, err)
		_, err = file.Write([]byte("foo"))
		require.NoError(t, err)
		_, err = file.Write([]byte("foo"))
		require.NoError(t, err)
		require.NoError(t, file.Close())
		require.NoError(t, c.FinishCommit(repo, commit.ID))
		data, err := ioutil.ReadFile(path)
		require.NoError(t, err)
		require.Equal(t, "foofoo", string(data))
	}, false)
}

func TestMountCachingViaWalk(t *testing.T) {
	if testing.Short() {
		t.Skip("Skipped because of short mode")
	}

	testFuse(t, func(c client.APIClient, mountpoint string) {
		repo1 := "foo"
		require.NoError(t, c.CreateRepo(repo1))

		// Now if we walk the FS we should see the file.
		// This first act of 'walking' should also initiate the cache

		var filesSeen []interface{}
		walkCallback := func(path string, info os.FileInfo, err error) error {
			tokens := strings.Split(path, "/mnt")
			filesSeen = append(filesSeen, tokens[len(tokens)-1])
			return nil
		}

		err := filepath.Walk(mountpoint, walkCallback)
		require.NoError(t, err)
		require.OneOfEquals(t, "/foo", filesSeen)

		// Now create another repo, and look for it under the mount point
		repo2 := "bar"
		require.NoError(t, c.CreateRepo(repo2))

		// Now if we walk the FS we should see the new file.
		// This now works. But originally (issue #205) this second ls on mac doesn't report the file!

		filesSeen = make([]interface{}, 0)
		err = filepath.Walk(mountpoint, walkCallback)
		require.NoError(t, err)
		require.OneOfEquals(t, "/foo", filesSeen)
		require.OneOfEquals(t, "/bar", filesSeen)

	}, false)
}

func TestMountCachingViaShell(t *testing.T) {
	if testing.Short() {
		t.Skip("Skipped because of short mode")
	}

	testFuse(t, func(c client.APIClient, mountpoint string) {
		repo1 := "foo"
		require.NoError(t, c.CreateRepo(repo1))

		// Now if we walk the FS we should see the file.
		// This first act of 'walking' should also initiate the cache

		ls := exec.Command("ls")
		ls.Dir = mountpoint
		out, err := ls.Output()
		require.NoError(t, err)

		require.Equal(t, "foo\n", string(out))

		// Now create another repo, and look for it under the mount point
		repo2 := "bar"
		require.NoError(t, c.CreateRepo(repo2))

		// Now if we walk the FS we should see the new file.
		// This second ls on mac doesn't report the file!

		ls = exec.Command("ls")
		ls.Dir = mountpoint
		out, err = ls.Output()
		require.NoError(t, err)

		require.Equal(t, true, "foo\nbar\n" == string(out) || "bar\nfoo\n" == string(out))

	}, false)
}

func TestCreateFileInDir(t *testing.T) {
	if testing.Short() {
		t.Skip("Skipped because of short mode")
	}
	testFuse(t, func(c client.APIClient, mountpoint string) {
		require.NoError(t, c.CreateRepo("repo"))
		commit, err := c.StartCommit("repo", "", "")
		require.NoError(t, err)

		require.NoError(t, os.Mkdir(filepath.Join(mountpoint, "repo", commit.ID, "dir"), 0700))
		require.NoError(t, ioutil.WriteFile(filepath.Join(mountpoint, "repo", commit.ID, "dir", "file"), []byte("foo"), 0644))
		require.NoError(t, c.FinishCommit("repo", commit.ID))
	}, false)
}

func TestCreateDirConflict(t *testing.T) {
	if testing.Short() {
		t.Skip("Skipped because of short mode")
	}
	testFuse(t, func(c client.APIClient, mountpoint string) {
		require.NoError(t, c.CreateRepo("repo"))
		commit, err := c.StartCommit("repo", "", "")
		require.NoError(t, err)

		require.NoError(t, ioutil.WriteFile(filepath.Join(mountpoint, "repo", commit.ID, "file"), []byte("foo"), 0644))

		require.YesError(t, os.Mkdir(filepath.Join(mountpoint, "repo", commit.ID, "file"), 0700))
		require.NoError(t, c.FinishCommit("repo", commit.ID))
	})
}

func TestOverwriteFile(t *testing.T) {
	if testing.Short() {
		t.Skip("Skipped because of short mode")
	}
	testFuse(t, func(c client.APIClient, mountpoint string) {
		require.NoError(t, c.CreateRepo("repo"))
		commit1, err := c.StartCommit("repo", "", "")
		require.NoError(t, err)
		_, err = c.PutFile("repo", commit1.ID, "file", strings.NewReader("foo\n"))
		require.NoError(t, err)
		require.NoError(t, c.FinishCommit("repo", commit1.ID))
		commit2, err := c.StartCommit("repo", commit1.ID, "")
		require.NoError(t, err)
		path := filepath.Join(mountpoint, "repo", commit2.ID, "file")
		stdin := strings.NewReader(fmt.Sprintf("echo bar >%s", path))
		require.NoError(t, pkgexec.RunStdin(stdin, "sh"))
		require.NoError(t, c.FinishCommit("repo", commit2.ID))
		result, err := ioutil.ReadFile(path)
		require.NoError(t, err)
		require.Equal(t, "bar\n", string(result))
	}, false)
}

func TestOpenAndWriteFile(t *testing.T) {
	if testing.Short() {
		t.Skip("Skipped because of short mode")
	}
	testFuse(t, func(c client.APIClient, mountpoint string) {
		require.NoError(t, c.CreateRepo("repo"))
		commit1, err := c.StartCommit("repo", "", "")
		require.NoError(t, err)
		filePath := filepath.Join(mountpoint, "repo", commit1.ID, "foo")
		f, err := os.OpenFile(filePath, os.O_WRONLY|os.O_CREATE|os.O_APPEND, 0644)
		require.NoError(t, err)
		defer func() {
			err = f.Close()
			require.NoError(t, err)
		}()
		data1 := []byte("something\nis\nrotten\n")
		_, err = f.Write(data1)
		require.NoError(t, err)
		data2 := []byte("in\nthe\nstate\nof\nDenmark\n")
		_, err = f.Write(data2)
		require.NoError(t, err)
		require.NoError(t, f.Sync())
		require.NoError(t, c.FinishCommit("repo", commit1.ID))
		result, err := ioutil.ReadFile(filePath)
		require.NoError(t, err)
		require.Equal(t, fmt.Sprintf("%v%v", string(data1), string(data2)), string(result))
	}, false)
}

func TestDelimitJSON(t *testing.T) {
	if testing.Short() {
		t.Skip("Skipped because of short mode")
	}
	testFuse(t, func(c client.APIClient, mountpoint string) {
		repo := "abba"
		require.NoError(t, c.CreateRepo(repo))
		commit, err := c.StartCommit(repo, "", "")
		require.NoError(t, err)
		var expectedOutput []byte
		rawMessage := `{
		"level":"debug",
		"timestamp":"345",
		"message":{
			"thing":"foo"
		},
		"timing":[1,3,34,6,7]
	}`
		for !(len(expectedOutput) > 9*1024*1024) {
			expectedOutput = append(expectedOutput, []byte(rawMessage)...)
		}
		filePath := filepath.Join(mountpoint, repo, commit.ID, "foo.json")
		require.NoError(t, ioutil.WriteFile(filePath, expectedOutput, 0644))
		require.NoError(t, c.FinishCommit(repo, commit.ID))
		// Make sure all the content is there
		var buffer bytes.Buffer
		require.NoError(t, c.GetFile(repo, commit.ID, "foo.json", 0, 0, "", false, nil, &buffer))
		require.Equal(t, len(expectedOutput), buffer.Len())
		require.Equal(t, string(expectedOutput), buffer.String())

		// Now verify that each block contains only valid JSON objects
		bigModulus := 10 // Make it big to make it less likely that I return both blocks together
		for b := 0; b < bigModulus; b++ {
			blockFilter := &pfsclient.Shard{
				BlockNumber:  uint64(b),
				BlockModulus: uint64(bigModulus),
			}

			buffer.Reset()
			if c.GetFile(repo, commit.ID, "foo.json", 0, 0, "", false, blockFilter, &buffer) != nil {
				// ignore file not found
				continue
			}

			// If any single block returns content of size equal to the total, we
			// got a block collision and we're not testing anything
			require.NotEqual(t, buffer.Len(), len(expectedOutput))

			var value json.RawMessage
			decoder := json.NewDecoder(&buffer)
			for {
				err = decoder.Decode(&value)
				if err != nil {
					if err == io.EOF {
						break
					} else {
						require.NoError(t, err)
					}
				}
				require.Equal(t, rawMessage, string(value))
			}
		}
	}, false)
}

func TestNoDelimiter(t *testing.T) {

	if testing.Short() {
		t.Skip("Skipped because of short mode")
	}
	testFuse(t, func(c client.APIClient, mountpoint string) {
		repo := "test"
		name := "foo.bin"
		require.NoError(t, c.CreateRepo(repo))
		commit1, err := c.StartCommit(repo, "", "")
		require.NoError(t, err)

		rawMessage := "Some\ncontent\nthat\nshouldnt\nbe\nline\ndelimited.\n"
		filePath := filepath.Join(mountpoint, repo, commit1.ID, name)

		// Write a big blob that would normally not fit in a block
		var expectedOutputA []byte
		for !(len(expectedOutputA) > 9*1024*1024) {
			expectedOutputA = append(expectedOutputA, []byte(rawMessage)...)
		}
		require.NoError(t, ioutil.WriteFile(filePath, expectedOutputA, 0644))

		// Write another big block
		var expectedOutputB []byte
		for !(len(expectedOutputB) > 10*1024*1024) {
			expectedOutputB = append(expectedOutputB, []byte(rawMessage)...)
		}
		require.NoError(t, ioutil.WriteFile("/tmp/b", expectedOutputB, 0644))
		stdin := strings.NewReader(fmt.Sprintf("cat /tmp/b >>%s", filePath))
		require.NoError(t, pkgexec.RunStdin(stdin, "sh"))

		// Finish the commit so I can read the data
		require.NoError(t, c.FinishCommit(repo, commit1.ID))

		// Make sure all the content is there
		var buffer bytes.Buffer
		require.NoError(t, c.GetFile(repo, commit1.ID, name, 0, 0, "", false, nil, &buffer))
		require.Equal(t, len(expectedOutputA)+len(expectedOutputB), buffer.Len())
		require.Equal(t, string(append(expectedOutputA, expectedOutputB...)), buffer.String())

		// Now verify that each block only contains objects of the size we've written
		bigModulus := 10 // Make it big to make it less likely that I return both blocks together
		blockLengths := []interface{}{len(expectedOutputA), len(expectedOutputB)}
		for b := 0; b < bigModulus; b++ {
			blockFilter := &pfsclient.Shard{
				BlockNumber:  uint64(b),
				BlockModulus: uint64(bigModulus),
			}

			buffer.Reset()
			if c.GetFile(repo, commit1.ID, name, 0, 0, "", false, blockFilter, &buffer) != nil {
				continue
			}

			// If any single block returns content of size equal to the total, we
			// got a block collision and we're not testing anything
			require.NotEqual(t, len(expectedOutputA)+len(expectedOutputB), buffer.Len())
			if buffer.Len() == 0 {
				continue
			}
			require.EqualOneOf(t, blockLengths, buffer.Len())
		}
	}, false)
}

func TestWriteToReadOnlyPath(t *testing.T) {

	if testing.Short() {
		t.Skip("Skipped because of short mode")
	}
	testFuse(t, func(c client.APIClient, mountpoint string) {
		repo := "test"
		name := "foo"
		require.NoError(t, c.CreateRepo(repo))
		commit1, err := c.StartCommit(repo, "", "")
		require.NoError(t, err)
		require.NoError(t, c.FinishCommit(repo, commit1.ID))

		filePath := filepath.Join(mountpoint, repo, commit1.ID, name)
		stdin := strings.NewReader(fmt.Sprintf("echo 'oh hai' > %s", filePath))
		err = pkgexec.RunStdin(stdin, "sh")
		require.YesError(t, err)
		require.Matches(t, "Operation not permitted", err.Error())
	}, false)
}

func TestWriteManyFiles(t *testing.T) {
	if testing.Short() {
		t.Skip("Skipped because of short mode")
	}

	testFuse(t, func(c client.APIClient, mountpoint string) {
		repo := "TestWriteManyFiles"
		require.NoError(t, c.CreateRepo(repo))
		commit, err := c.StartCommit(repo, "", "")
		require.NoError(t, err)

		for i := 0; i < 10000; i++ {
			fileName := fmt.Sprintf("file-%d", i)
			filePath := filepath.Join(mountpoint, repo, commit.ID, fileName)
			require.NoError(t, ioutil.WriteFile(filePath, []byte(fileName), 0644))
		}
	}, false)
}

func TestReadCancelledCommit(t *testing.T) {
	if testing.Short() {
		t.Skip("Skipped because of short mode")
	}

	testFuse(t, func(c client.APIClient, mountpoint string) {
		repo := "TestReadCancelledCommit"
		require.NoError(t, c.CreateRepo(repo))
		commit, err := c.StartCommit(repo, "", "")
		require.NoError(t, err)
		_, err = c.PutFile(repo, commit.ID, "file", strings.NewReader("foo\n"))
		require.NoError(t, err)
		require.NoError(t, c.CancelCommit(repo, commit.ID))
		dirs, err := ioutil.ReadDir(filepath.Join(mountpoint, repo))
		require.NoError(t, err)
		require.Equal(t, 2, len(dirs))
		var actualDirs []interface{}
		for _, dir := range dirs {
			actualDirs = append(actualDirs, dir.Name())
		}
		expected := interface{}(commit.ID)
		require.OneOfEquals(t, expected, actualDirs)
		data, err := ioutil.ReadFile(filepath.Join(mountpoint, repo, commit.ID, "file"))
		require.NoError(t, err)
		require.Equal(t, "foo\n", string(data))
	}, true)
}

func TestNoReadCancelledCommit(t *testing.T) {
	if testing.Short() {
		t.Skip("Skipped because of short mode")
	}

	testFuse(t, func(c client.APIClient, mountpoint string) {
		repo := "TestReadCancelledCommit"
		require.NoError(t, c.CreateRepo(repo))
		commit, err := c.StartCommit(repo, "", "")
		require.NoError(t, err)
		_, err = c.PutFile(repo, commit.ID, "file", strings.NewReader("foo\n"))
		require.NoError(t, err)
		require.NoError(t, c.CancelCommit(repo, commit.ID))
		commit2, err := c.StartCommit(repo, "", "")
		require.NoError(t, c.FinishCommit(repo, commit2.ID))
		require.NoError(t, c.ArchiveCommit(repo, commit2.ID))
		// we shouldn't see any directories because the mount doesn't show
		// archived or cancelled commits
		dirs, err := ioutil.ReadDir(filepath.Join(mountpoint, repo))
		require.NoError(t, err)
		require.Equal(t, 0, len(dirs))
	}, false)
}

func TestListBranch(t *testing.T) {
	if testing.Short() {
		t.Skip("Skipped because of short mode")
	}

	testFuse(t, func(c client.APIClient, mountpoint string) {
		repo := "TestListBranch"
		require.NoError(t, c.CreateRepo(repo))
		commit, err := c.StartCommit(repo, "", "master")
		_, err = c.PutFile(repo, commit.ID, "file", strings.NewReader("foo\n"))
		require.NoError(t, c.FinishCommit(repo, commit.ID))
		dirs, err := ioutil.ReadDir(filepath.Join(mountpoint, repo))
		require.NoError(t, err)
		require.Equal(t, 2, len(dirs))
		require.OneOfEquals(t, commit.ID, []interface{}{dirs[0].Name(), dirs[1].Name()})
		require.OneOfEquals(t, "master", []interface{}{dirs[0].Name(), dirs[1].Name()})
	}, false)
}

func testFuse(
	t *testing.T,
	test func(client client.APIClient, mountpoint string),
	allCommits bool,
) {
	// don't leave goroutines running
	var wg sync.WaitGroup
	defer wg.Wait()

	tmp, err := ioutil.TempDir("", "pachyderm-test-")
	require.NoError(t, err)
	defer func() {
		_ = os.RemoveAll(tmp)
	}()

	// closed on successful termination
	quit := make(chan struct{})
	defer close(quit)
	listener, err := net.Listen("tcp", "localhost:0")
	require.NoError(t, err)
	defer func() {
		_ = listener.Close()
	}()

	// TODO try to share more of this setup code with various main
	// functions
	localAddress := listener.Addr().String()
	srv := grpc.NewServer()
	blockDir := filepath.Join(tmp, "blocks")
	blockServer, err := server.NewLocalBlockAPIServer(blockDir)
	require.NoError(t, err)
	pfsclient.RegisterBlockAPIServer(srv, blockServer)

	dbName := "pachyderm_test_" + uuid.NewWithoutDashes()[0:12]
	testDBs = append(testDBs, dbName)

	if err := persist.InitDB(RethinkAddress, dbName); err != nil {
		panic(err)
	}
	driver, err := persist.NewDriver(localAddress, RethinkAddress, dbName)
	require.NoError(t, err)

	apiServer := server.NewAPIServer(driver)
	pfsclient.RegisterAPIServer(srv, apiServer)

	wg.Add(1)
	go func() {
		defer wg.Done()
		if err := srv.Serve(listener); err != nil {
			select {
			case <-quit:
				// orderly shutdown
				return
			default:
				t.Errorf("grpc serve: %v", err)
			}
		}
	}()

	clientConn, err := grpc.Dial(localAddress, grpc.WithInsecure())
	require.NoError(t, err)
	apiClient := pfsclient.NewAPIClient(clientConn)
	mounter := fuse.NewMounter(localAddress, apiClient)
	mountpoint := filepath.Join(tmp, "mnt")
	require.NoError(t, os.Mkdir(mountpoint, 0700))
	ready := make(chan bool)
	wg.Add(1)
	go func() {
		defer wg.Done()
<<<<<<< HEAD
		require.NoError(t, mounter.MountAndCreate(mountpoint, nil, nil, ready, false))
=======
		require.NoError(t, mounter.MountAndCreate(mountpoint, nil, nil, ready, true, allCommits))
>>>>>>> b0420f0a
	}()

	<-ready

	defer func() {
		_ = mounter.Unmount(mountpoint)
	}()
	test(client.APIClient{PfsAPIClient: apiClient}, mountpoint)
}<|MERGE_RESOLUTION|>--- conflicted
+++ resolved
@@ -863,11 +863,7 @@
 	wg.Add(1)
 	go func() {
 		defer wg.Done()
-<<<<<<< HEAD
-		require.NoError(t, mounter.MountAndCreate(mountpoint, nil, nil, ready, false))
-=======
 		require.NoError(t, mounter.MountAndCreate(mountpoint, nil, nil, ready, true, allCommits))
->>>>>>> b0420f0a
 	}()
 
 	<-ready
